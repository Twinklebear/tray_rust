--- conflicted
+++ resolved
@@ -23,11 +23,7 @@
 bincode = "0.5.0"
 mio = "0.5.0"
 la = "0.2.0"
-<<<<<<< HEAD
-clippy = { version = "0.0.55", optional = true }
-=======
 clippy = { version = "0.0.77", optional = true }
->>>>>>> 7f9cb964
 
 [profile.release]
 # How to send extra compiler flag for -march=native equivalent in Rust
